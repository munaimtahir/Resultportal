"""Custom pipeline steps for social-auth Google Workspace login."""

from __future__ import annotations

from typing import Any

from django.conf import settings
from django.core.exceptions import PermissionDenied
from django.db import transaction
from django.utils.translation import gettext_lazy as _
from social_core.exceptions import AuthForbidden

from .models import Student


def _normalize_email(email: str | None) -> str:
    if not email:
        raise AuthForbidden("accounts", _("Missing email address from Google response."))
    return email.strip().lower()


def enforce_workspace_domain(
    backend: Any,
    details: dict[str, Any],
    response: dict[str, Any],
    *args: Any,
    **kwargs: Any,
) -> None:
    """Block authentication if the Google account is outside the allowed domain."""

    allowed_domain = getattr(settings, "GOOGLE_WORKSPACE_DOMAIN", "pmc.edu.pk").lower()
    email = _normalize_email(details.get("email"))
    domain = email.split("@")[-1]
    if domain != allowed_domain:
        raise AuthForbidden(
            backend,
            _("Access restricted to {domain} accounts.").format(domain=allowed_domain),
        )


@transaction.atomic
def associate_student_profile(
    backend: Any,
    user: Any,
    response: dict[str, Any],
    details: dict[str, Any],
    *args: Any,
    **kwargs: Any,
) -> None:
    """Link the authenticated user to a ``Student`` profile by email."""

    email = _normalize_email(details.get("email"))

    # Superusers/staff can authenticate even without a Student record to
    # accommodate administrative accounts that will be provisioned later.
    if user and (user.is_staff or user.is_superuser):
        Student.objects.update_or_create(
            official_email=email,
<<<<<<< HEAD

=======
            defaults={
                "user": user,
                "display_name": user.get_full_name() or user.get_username() or email,
                "status": Student.Status.ACTIVE,
            },
>>>>>>> ecff9769
        )
        return

    try:
        student = Student.objects.select_for_update().get(official_email__iexact=email)
    except Student.DoesNotExist as exc:  # pragma: no cover - defensive
        raise PermissionDenied(
            _("No student record is registered for {email}.").format(email=email)
        ) from exc

    if student.user and student.user != user:
        # If the student was previously linked to another account, prevent takeover.
        raise PermissionDenied(
            _("This student account is already linked to another user."),
        )

    student.user = user
    student.save(update_fields=["user", "updated_at"])<|MERGE_RESOLUTION|>--- conflicted
+++ resolved
@@ -56,16 +56,7 @@
     if user and (user.is_staff or user.is_superuser):
         Student.objects.update_or_create(
             official_email=email,
-<<<<<<< HEAD
 
-=======
-            defaults={
-                "user": user,
-                "display_name": user.get_full_name() or user.get_username() or email,
-                "status": Student.Status.ACTIVE,
-            },
->>>>>>> ecff9769
-        )
         return
 
     try:
