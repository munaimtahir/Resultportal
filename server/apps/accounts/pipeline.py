"""Custom pipeline steps for social-auth Google Workspace login."""

from __future__ import annotations

from typing import Any

from django.conf import settings
from django.core.exceptions import PermissionDenied
from django.db import transaction
from django.utils.translation import gettext_lazy as _
from social_core.exceptions import AuthForbidden

from .models import Student


def _normalize_email(email: str | None) -> str:
    if not email:
        raise AuthForbidden("accounts", _("Missing email address from Google response."))
    return email.strip().lower()


def enforce_workspace_domain(
    backend: Any,
    details: dict[str, Any],
    response: dict[str, Any],
    *args: Any,
    **kwargs: Any,
) -> None:
    """Block authentication if the Google account is outside the allowed domain."""

    allowed_domain = getattr(settings, "GOOGLE_WORKSPACE_DOMAIN", "pmc.edu.pk").lower()
    email = _normalize_email(details.get("email"))
    domain = email.split("@")[-1]
    if domain != allowed_domain:
        raise AuthForbidden(
            backend,
            _("Access restricted to {domain} accounts.").format(domain=allowed_domain),
        )


@transaction.atomic
def associate_student_profile(
    backend: Any,
    user: Any,
    response: dict[str, Any],
    details: dict[str, Any],
    *args: Any,
    **kwargs: Any,
) -> None:
    """Link the authenticated user to a ``Student`` profile by email."""

    email = _normalize_email(details.get("email"))

    display_name = user.get_full_name() or getattr(user, "username", "") or email.split("@")[0]

    # Superusers/staff can authenticate even without a Student record to
    # accommodate administrative accounts that will be provisioned later.
    if user and (user.is_staff or user.is_superuser):
        Student.objects.update_or_create(
            official_email=email,
<<<<<<< HEAD
            defaults={"user": user},
=======
            defaults={
                "user": user,
                "display_name": display_name,
                "status": Student.Status.ACTIVE,
            },
>>>>>>> 59ec7968
        )
        return

    try:
        student = Student.objects.select_for_update().get(official_email__iexact=email)
    except Student.DoesNotExist as exc:  # pragma: no cover - defensive
        raise PermissionDenied(
            _("No student record is registered for {email}.").format(email=email)
        ) from exc

    if student.user and student.user != user:
        # If the student was previously linked to another account, prevent takeover.
        raise PermissionDenied(
            _("This student account is already linked to another user."),
        )

    student.user = user
    update_fields = ["user", "updated_at"]
    if not student.display_name:
        student.display_name = display_name
        update_fields.append("display_name")
    student.save(update_fields=update_fields)<|MERGE_RESOLUTION|>--- conflicted
+++ resolved
@@ -58,15 +58,6 @@
     if user and (user.is_staff or user.is_superuser):
         Student.objects.update_or_create(
             official_email=email,
-<<<<<<< HEAD
-            defaults={"user": user},
-=======
-            defaults={
-                "user": user,
-                "display_name": display_name,
-                "status": Student.Status.ACTIVE,
-            },
->>>>>>> 59ec7968
         )
         return
 
