--- conflicted
+++ resolved
@@ -1,9 +1,4 @@
-<<<<<<< HEAD
-=======
-"""Tests for Google Workspace authentication helpers and CSV importers."""
-
-import io
->>>>>>> ecff9769
+
 
 from django.conf import settings
 from django.contrib.auth import get_user_model
@@ -12,12 +7,7 @@
 from social_core.exceptions import AuthForbidden
 
 from .models import Student
-<<<<<<< HEAD
-=======
-from .importers import StudentCSVImporter
-from . import pipeline
-
->>>>>>> ecff9769
+
 
 class StudentModelTests(TestCase):
     def test_status_helpers(self) -> None:
@@ -59,14 +49,7 @@
             username="alice",
             email=self.details["email"],
         )
-<<<<<<< HEAD
-
-=======
-        student = Student.objects.create(
-            official_email=self.details["email"],
-            roll_number="R-1",
-        )
->>>>>>> ecff9769
+
 
         pipeline.associate_student_profile(
             self.backend,
@@ -83,15 +66,7 @@
             username="bob",
             email=self.details["email"],
         )
-<<<<<<< HEAD
-
-=======
-        Student.objects.create(
-            official_email=self.details["email"],
-            roll_number="R-1",
-            user=original_user,
-        )
->>>>>>> ecff9769
+
         other_user = get_user_model().objects.create_user(
             username="charlie",
             email=self.details["email"],
