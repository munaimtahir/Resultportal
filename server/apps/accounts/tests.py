<<<<<<< HEAD
"""Tests for Google Workspace authentication helpers and CSV importers."""

import io
=======
"""Tests for Google Workspace authentication helpers."""
>>>>>>> e524ddfc

from django.conf import settings
from django.contrib.auth import get_user_model
from django.core.exceptions import PermissionDenied
from django.test import TestCase
from social_core.exceptions import AuthForbidden

from .models import Student
<<<<<<< HEAD
from .importers import StudentCSVImporter
from . import pipeline


class StudentModelTests(TestCase):
    def test_status_helpers(self) -> None:
        active = Student.objects.create(
            official_email="active@pmc.edu.pk",
            roll_number="A-1",
            status=Student.Status.ACTIVE,
        )
        inactive = Student.objects.create(
            official_email="inactive@pmc.edu.pk",
            roll_number="B-2",
            status=Student.Status.INACTIVE,
        )

        self.assertIn(active, Student.objects.active())
        self.assertNotIn(inactive, Student.objects.active())
        self.assertTrue(active.is_active)
        self.assertFalse(inactive.is_active)

=======
from . import pipeline


>>>>>>> e524ddfc

class WorkspacePipelineTests(TestCase):
    def setUp(self) -> None:
        self.backend = "google-oauth2"
        self.details = {"email": f"student@{settings.GOOGLE_WORKSPACE_DOMAIN}"}

    def test_enforce_workspace_domain_allows_allowed_domain(self) -> None:
        pipeline.enforce_workspace_domain(self.backend, self.details, {})

    def test_enforce_workspace_domain_rejects_other_domain(self) -> None:
        with self.assertRaises(AuthForbidden):
            pipeline.enforce_workspace_domain(
                self.backend,
                {"email": "intruder@example.com"},
                {},
            )

    def test_associate_student_links_existing_profile(self) -> None:
        user = get_user_model().objects.create_user(
            username="alice",
            email=self.details["email"],
        )
<<<<<<< HEAD
        student = Student.objects.create(
            official_email=self.details["email"],
            roll_number="R-1",
        )
=======
in
>>>>>>> e524ddfc

        pipeline.associate_student_profile(
            self.backend,
            user=user,
            response={},
            details=self.details,
        )

        student.refresh_from_db()
        self.assertEqual(student.user, user)

    def test_associate_student_blocks_takeover(self) -> None:
        original_user = get_user_model().objects.create_user(
            username="bob",
            email=self.details["email"],
        )
<<<<<<< HEAD
        Student.objects.create(
            official_email=self.details["email"],
            roll_number="R-1",
            user=original_user,
        )
=======
>>>>>>> e524ddfc
        other_user = get_user_model().objects.create_user(
            username="charlie",
            email=self.details["email"],
        )

        with self.assertRaises(PermissionDenied):
            pipeline.associate_student_profile(
                self.backend,
                user=other_user,
                response={},
                details=self.details,
            )

    def test_associate_student_requires_registered_email(self) -> None:
        user = get_user_model().objects.create_user(
            username="dana",
            email=self.details["email"],
        )

        with self.assertRaises(PermissionDenied):
            pipeline.associate_student_profile(
                self.backend,
                user=user,
                response={},
                details=self.details,
            )

    def test_staff_user_creates_placeholder_student(self) -> None:
        staff_user = get_user_model().objects.create_user(
            username="eve",
            email=self.details["email"],
            is_staff=True,
        )

        pipeline.associate_student_profile(
            self.backend,
            user=staff_user,
            response={},
            details=self.details,
        )
<<<<<<< HEAD

        student = Student.objects.get(official_email=self.details["email"])
        self.assertEqual(student.user, staff_user)
        self.assertEqual(student.status, Student.Status.ACTIVE)
        self.assertEqual(student.display_name, staff_user.username)


class StudentCSVImporterTests(TestCase):
    def setUp(self) -> None:
        self.staff_user = get_user_model().objects.create_user(
            username="importer",
            email=f"importer@{settings.GOOGLE_WORKSPACE_DOMAIN}",
            is_staff=True,
        )
        self.existing = Student.objects.create(
            roll_number="PMC-001",
            first_name="Alice",
            last_name="Existing",
            display_name="Alice Existing",
            official_email="alice@pmc.edu.pk",
            batch_code="b28",
        )

        self.csv_payload = """roll_no,first_name,last_name,display_name,official_email,recovery_email,batch_code,status
PMC-001,Alice,Smith,Alice Smith,alice@pmc.edu.pk,,b29,active
PMC-002,Bob,Jones,Bob Jones,bob@pmc.edu.pk,,b29,active
PMC-003,Charlie,Brown,Charlie Brown,charlie@gmail.com,,b29,active
"""

    def _build_stream(self) -> io.StringIO:
        return io.StringIO(self.csv_payload)

    def test_preview_reports_validation_errors_without_mutating(self) -> None:
        importer = StudentCSVImporter(
            self._build_stream(),
            started_by=self.staff_user,
            filename="students.csv",
        )

        summary = importer.preview()

        self.assertTrue(summary.batch.is_dry_run)
        self.assertEqual(summary.created, 1)
        self.assertEqual(summary.updated, 1)
        self.assertEqual(summary.skipped, 1)
        self.assertEqual(summary.row_count, 3)
        self.assertEqual(Student.objects.count(), 1)

        updated_row = summary.row_results[0]
        self.assertEqual(updated_row.action, "updated")
        self.assertIn("Would apply", " ".join(updated_row.messages))

        invalid_row = summary.row_results[-1]
        self.assertTrue(invalid_row.has_errors)
        self.assertIn("official_email must belong", invalid_row.errors[0])

    def test_commit_creates_and_updates_students(self) -> None:
        importer = StudentCSVImporter(self._build_stream(), started_by=self.staff_user)

        summary = importer.commit()

        self.assertFalse(summary.batch.is_dry_run)
        self.assertIsNotNone(summary.batch.completed_at)
        self.assertEqual(summary.created, 1)
        self.assertEqual(summary.updated, 1)
        self.assertEqual(summary.skipped, 1)

        students = Student.objects.order_by("roll_number")
        self.assertEqual(students.count(), 2)

        updated_student = students.first()
        self.assertEqual(updated_student.last_name, "Smith")
        self.assertEqual(updated_student.display_name, "Alice Smith")
        self.assertEqual(updated_student.batch_code, "b29")

        new_student = students.last()
        self.assertEqual(new_student.roll_number, "PMC-002")
        self.assertEqual(new_student.display_name, "Bob Jones")

        # Invalid row should not create a record
        self.assertFalse(Student.objects.filter(roll_number="PMC-003").exists())
=======

        student = Student.objects.get(official_email=self.details["email"])
        self.assertEqual(student.user, staff_user)
>>>>>>> e524ddfc
<|MERGE_RESOLUTION|>--- conflicted
+++ resolved
@@ -1,10 +1,3 @@
-<<<<<<< HEAD
-"""Tests for Google Workspace authentication helpers and CSV importers."""
-
-import io
-=======
-"""Tests for Google Workspace authentication helpers."""
->>>>>>> e524ddfc
 
 from django.conf import settings
 from django.contrib.auth import get_user_model
@@ -13,34 +6,7 @@
 from social_core.exceptions import AuthForbidden
 
 from .models import Student
-<<<<<<< HEAD
-from .importers import StudentCSVImporter
-from . import pipeline
 
-
-class StudentModelTests(TestCase):
-    def test_status_helpers(self) -> None:
-        active = Student.objects.create(
-            official_email="active@pmc.edu.pk",
-            roll_number="A-1",
-            status=Student.Status.ACTIVE,
-        )
-        inactive = Student.objects.create(
-            official_email="inactive@pmc.edu.pk",
-            roll_number="B-2",
-            status=Student.Status.INACTIVE,
-        )
-
-        self.assertIn(active, Student.objects.active())
-        self.assertNotIn(inactive, Student.objects.active())
-        self.assertTrue(active.is_active)
-        self.assertFalse(inactive.is_active)
-
-=======
-from . import pipeline
-
-
->>>>>>> e524ddfc
 
 class WorkspacePipelineTests(TestCase):
     def setUp(self) -> None:
@@ -63,14 +29,7 @@
             username="alice",
             email=self.details["email"],
         )
-<<<<<<< HEAD
-        student = Student.objects.create(
-            official_email=self.details["email"],
-            roll_number="R-1",
-        )
-=======
-in
->>>>>>> e524ddfc
+
 
         pipeline.associate_student_profile(
             self.backend,
@@ -87,14 +46,7 @@
             username="bob",
             email=self.details["email"],
         )
-<<<<<<< HEAD
-        Student.objects.create(
-            official_email=self.details["email"],
-            roll_number="R-1",
-            user=original_user,
-        )
-=======
->>>>>>> e524ddfc
+
         other_user = get_user_model().objects.create_user(
             username="charlie",
             email=self.details["email"],
@@ -135,90 +87,6 @@
             response={},
             details=self.details,
         )
-<<<<<<< HEAD
 
         student = Student.objects.get(official_email=self.details["email"])
         self.assertEqual(student.user, staff_user)
-        self.assertEqual(student.status, Student.Status.ACTIVE)
-        self.assertEqual(student.display_name, staff_user.username)
-
-
-class StudentCSVImporterTests(TestCase):
-    def setUp(self) -> None:
-        self.staff_user = get_user_model().objects.create_user(
-            username="importer",
-            email=f"importer@{settings.GOOGLE_WORKSPACE_DOMAIN}",
-            is_staff=True,
-        )
-        self.existing = Student.objects.create(
-            roll_number="PMC-001",
-            first_name="Alice",
-            last_name="Existing",
-            display_name="Alice Existing",
-            official_email="alice@pmc.edu.pk",
-            batch_code="b28",
-        )
-
-        self.csv_payload = """roll_no,first_name,last_name,display_name,official_email,recovery_email,batch_code,status
-PMC-001,Alice,Smith,Alice Smith,alice@pmc.edu.pk,,b29,active
-PMC-002,Bob,Jones,Bob Jones,bob@pmc.edu.pk,,b29,active
-PMC-003,Charlie,Brown,Charlie Brown,charlie@gmail.com,,b29,active
-"""
-
-    def _build_stream(self) -> io.StringIO:
-        return io.StringIO(self.csv_payload)
-
-    def test_preview_reports_validation_errors_without_mutating(self) -> None:
-        importer = StudentCSVImporter(
-            self._build_stream(),
-            started_by=self.staff_user,
-            filename="students.csv",
-        )
-
-        summary = importer.preview()
-
-        self.assertTrue(summary.batch.is_dry_run)
-        self.assertEqual(summary.created, 1)
-        self.assertEqual(summary.updated, 1)
-        self.assertEqual(summary.skipped, 1)
-        self.assertEqual(summary.row_count, 3)
-        self.assertEqual(Student.objects.count(), 1)
-
-        updated_row = summary.row_results[0]
-        self.assertEqual(updated_row.action, "updated")
-        self.assertIn("Would apply", " ".join(updated_row.messages))
-
-        invalid_row = summary.row_results[-1]
-        self.assertTrue(invalid_row.has_errors)
-        self.assertIn("official_email must belong", invalid_row.errors[0])
-
-    def test_commit_creates_and_updates_students(self) -> None:
-        importer = StudentCSVImporter(self._build_stream(), started_by=self.staff_user)
-
-        summary = importer.commit()
-
-        self.assertFalse(summary.batch.is_dry_run)
-        self.assertIsNotNone(summary.batch.completed_at)
-        self.assertEqual(summary.created, 1)
-        self.assertEqual(summary.updated, 1)
-        self.assertEqual(summary.skipped, 1)
-
-        students = Student.objects.order_by("roll_number")
-        self.assertEqual(students.count(), 2)
-
-        updated_student = students.first()
-        self.assertEqual(updated_student.last_name, "Smith")
-        self.assertEqual(updated_student.display_name, "Alice Smith")
-        self.assertEqual(updated_student.batch_code, "b29")
-
-        new_student = students.last()
-        self.assertEqual(new_student.roll_number, "PMC-002")
-        self.assertEqual(new_student.display_name, "Bob Jones")
-
-        # Invalid row should not create a record
-        self.assertFalse(Student.objects.filter(roll_number="PMC-003").exists())
-=======
-
-        student = Student.objects.get(official_email=self.details["email"])
-        self.assertEqual(student.user, staff_user)
->>>>>>> e524ddfc
