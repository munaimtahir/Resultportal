--- conflicted
+++ resolved
@@ -125,20 +125,7 @@
             if not row.get(column):
                 errors.append(f"{column} is required.")
 
-<<<<<<< HEAD
-        status = self._normalize_status(row.get("status", ""))
-        if status not in Student.Status.values:
-            errors.append("status must be one of: active, inactive.")
-
-        return errors
-
-    def _normalize_status(self, raw_status: str | None) -> str:
-        """Normalize status input to a valid Student.Status value."""
-=======
-        return errors
-
-    def _normalize_status(self, raw_status: str | None) -> str:
->>>>>>> 59ec7968
+
         value = (raw_status or "").strip().lower()
         if not value:
             return Student.Status.ACTIVE
@@ -156,10 +143,7 @@
             "recovery_email": row.get("recovery_email", ""),
             "batch_code": row.get("batch_code", ""),
             "status": self._normalize_status(row.get("status", "")),
-<<<<<<< HEAD
-
-=======
->>>>>>> 59ec7968
+
         }
 
     def _validate_against_model(
