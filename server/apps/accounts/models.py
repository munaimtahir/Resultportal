--- conflicted
+++ resolved
@@ -9,24 +9,7 @@
 
 from __future__ import annotations
 
-<<<<<<< HEAD
-class StudentManager(models.Manager):
-    """Custom manager for Student model."""
-    
-    def active(self):
-        """Return only active students."""
-        return self.filter(status="active")
 
-
-class Student(models.Model):
-    """A student registered at the institution."""
-
-    class Status(models.TextChoices):
-        ACTIVE = "active", "Active"
-        INACTIVE = "inactive", "Inactive"
-=======
-from django.conf import settings
->>>>>>> 59ec7968
 
     official_email = models.EmailField(
         unique=True,
@@ -70,25 +53,7 @@
     )
     status = models.CharField(
         max_length=10,
-<<<<<<< HEAD
-        choices=Status.choices,
-        default=Status.ACTIVE,
-        help_text="Whether the student account is active on the portal.",
-    )
 
-    # System fields
-    user = models.OneToOneField(
-        settings.AUTH_USER_MODEL,
-        on_delete=models.SET_NULL,
-        null=True,
-        blank=True,
-        related_name="student_profile",
-        help_text="Linked Django user once the student logs in via Google.",
-=======
-        choices=STATUS_CHOICES,
-        default="active",
-        help_text="Current status of the student (e.g., active, graduated, suspended).",
->>>>>>> 59ec7968
     )
 
     objects = StudentManager()
@@ -98,16 +63,3 @@
         indexes = [
             models.Index(fields=["roll_number"], name="student_roll_number_idx"),
             models.Index(fields=["status"], name="student_status_idx"),
-<<<<<<< HEAD
-        ]
-
-    def __str__(self):
-        return f"{self.display_name or self.official_email} ({self.roll_number})"
-
-    @property
-    def is_active(self):
-        """Return True if the student is active."""
-        return self.status == self.Status.ACTIVE
-=======
-        ]
->>>>>>> 59ec7968
