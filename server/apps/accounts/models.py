--- conflicted
+++ resolved
@@ -7,60 +7,10 @@
 the CSV imports.
 """
 
-<<<<<<< HEAD
 from __future__ import annotations
 
 from django.conf import settings
-from django.core.exceptions import ValidationError
-from django.core.validators import RegexValidator
-from django.db import models
-from django.utils.translation import gettext_lazy as _
 
-
-class StudentQuerySet(models.QuerySet):
-    """Custom queryset providing convenience helpers."""
-
-    def active(self) -> "StudentQuerySet":
-        return self.filter(status=Student.Status.ACTIVE)
-
-
-class StudentManager(models.Manager.from_queryset(StudentQuerySet)):
-    """Manager wiring the custom queryset for type checkers."""
-
-    pass
-
-
-class Student(models.Model):
-    """Student roster record sourced from the official CSV imports."""
-
-    class Status(models.TextChoices):
-        ACTIVE = "active", _("Active")
-        INACTIVE = "inactive", _("Inactive")
-
-    user = models.OneToOneField(
-        settings.AUTH_USER_MODEL,
-        null=True,
-        blank=True,
-        on_delete=models.SET_NULL,
-        related_name="student_profile",
-        help_text="Linked Django user once the student logs in via Google.",
-    )
-=======
-from django.conf import settings
-from django.core.validators import RegexValidator
-from django.db import models
-
-
-class Student(models.Model):
-    """A student registered at the institution."""
-
-    STATUS_CHOICES = [
-        ("active", "Active"),
-        ("inactive", "Inactive"),
-    ]
-
-    # Core identity fields
->>>>>>> e4358a56
     official_email = models.EmailField(
         unique=True,
         help_text="Institutional email used for Google Workspace login.",
@@ -70,24 +20,14 @@
         unique=True,
         null=True,
         blank=True,
-<<<<<<< HEAD
-=======
-        help_text="Unique roll number assigned by the institution.",
->>>>>>> e4358a56
+
         validators=[
             RegexValidator(
                 regex=r"^[A-Za-z0-9_-]+$",
                 message="Roll numbers may only contain letters, numbers, dashes or underscores.",
             )
         ],
-<<<<<<< HEAD
-        help_text="Unique roll number assigned by the institution.",
-    )
-=======
-    )
 
-    # Personal information
->>>>>>> e4358a56
     first_name = models.CharField(max_length=100, blank=True)
     last_name = models.CharField(max_length=100, blank=True)
     display_name = models.CharField(
@@ -99,11 +39,7 @@
         blank=True,
         help_text="Optional personal email for roster recovery communications.",
     )
-<<<<<<< HEAD
-=======
 
-    # Academic information
->>>>>>> e4358a56
     batch_code = models.CharField(
         max_length=20,
         blank=True,
@@ -111,73 +47,10 @@
     )
     status = models.CharField(
         max_length=10,
-<<<<<<< HEAD
-        choices=Status.choices,
-        default=Status.ACTIVE,
-        help_text="Whether the student account is active on the portal.",
-    )
-    created_at = models.DateTimeField(auto_now_add=True)
-    updated_at = models.DateTimeField(auto_now=True)
 
-    objects = StudentManager()
-
-=======
-        choices=STATUS_CHOICES,
-        default="active",
-        help_text="Whether the student account is active on the portal.",
-    )
-
-    # System fields
-    user = models.OneToOneField(
-        settings.AUTH_USER_MODEL,
-        on_delete=models.SET_NULL,
-        null=True,
-        blank=True,
-        related_name="student_profile",
-        help_text="Linked Django user once the student logs in via Google.",
-    )
-    created_at = models.DateTimeField(auto_now_add=True)
-    updated_at = models.DateTimeField(auto_now=True)
-
->>>>>>> e4358a56
     class Meta:
         ordering = ("official_email",)
         indexes = [
             models.Index(fields=["roll_number"], name="student_roll_number_idx"),
             models.Index(fields=["status"], name="student_status_idx"),
-        ]
-
-<<<<<<< HEAD
-    def __str__(self) -> str:  # pragma: no cover - trivial
-        return self.display_name or self.official_email
-
-    @property
-    def is_active(self) -> bool:
-        return self.status == self.Status.ACTIVE
-
-    def clean(self) -> None:
-        super().clean()
-
-        if self.official_email:
-            self.official_email = self.official_email.strip().lower()
-            allowed_domain = getattr(settings, "GOOGLE_WORKSPACE_DOMAIN", "pmc.edu.pk").lower()
-            domain = self.official_email.split("@")[-1]
-            if domain != allowed_domain:
-                raise ValidationError(
-                    {
-                        "official_email": _(
-                            "Official email must belong to the {domain} workspace."
-                        ).format(domain=allowed_domain)
-                    }
-                )
-
-        if self.roll_number:
-            self.roll_number = self.roll_number.strip()
-
-    def save(self, *args, **kwargs):
-        self.full_clean()
-        return super().save(*args, **kwargs)
-=======
-    def __str__(self):
-        return f"{self.display_name or self.official_email} ({self.roll_number})"
->>>>>>> e4358a56
+        ]