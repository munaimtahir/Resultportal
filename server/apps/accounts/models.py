--- conflicted
+++ resolved
@@ -8,41 +8,7 @@
 """
 
 from django.conf import settings
-<<<<<<< HEAD
-from django.core.validators import RegexValidator
-from django.db import models
 
-
-class StudentQuerySet(models.QuerySet):
-    """Custom queryset helpers for ``Student`` records."""
-
-    def active(self) -> "StudentQuerySet":
-        return self.filter(status=Student.Status.ACTIVE)
-
-    def inactive(self) -> "StudentQuerySet":
-        return self.filter(status=Student.Status.INACTIVE)
-
-
-class Student(models.Model):
-    """Represents a student that is allowed to access the result portal."""
-
-    class Status(models.TextChoices):
-        ACTIVE = "active", "Active"
-        INACTIVE = "inactive", "Inactive"
-
-    roll_number_validator = RegexValidator(
-        regex=r"^[A-Za-z0-9_-]+$",
-        message="Roll numbers may only contain letters, numbers, dashes or underscores.",
-    )
-
-=======
-from django.db import models
-
-
-class Student(models.Model):
-    """Represents a student that is allowed to access the result portal."""
-
->>>>>>> 3e240d67
     user = models.OneToOneField(
         settings.AUTH_USER_MODEL,
         related_name="student_profile",
@@ -51,71 +17,8 @@
         on_delete=models.SET_NULL,
         help_text="Linked Django user once the student logs in via Google.",
     )
-<<<<<<< HEAD
-    roll_number = models.CharField(
-        max_length=32,
-        unique=True,
-        null=True,
-        blank=True,
-        validators=[roll_number_validator],
-        help_text="Unique roll number assigned by the institution.",
-    )
-    first_name = models.CharField(max_length=100, blank=True)
-    last_name = models.CharField(max_length=100, blank=True)
-    display_name = models.CharField(
-        max_length=200,
-        blank=True,
-        help_text="Full name as it should appear on result slips.",
-    )
-=======
->>>>>>> 3e240d67
+
     official_email = models.EmailField(
         unique=True,
         help_text="Institutional email used for Google Workspace login.",
     )
-<<<<<<< HEAD
-    recovery_email = models.EmailField(
-        blank=True,
-        help_text="Optional personal email for roster recovery communications.",
-    )
-    batch_code = models.CharField(
-        max_length=20,
-        blank=True,
-        help_text="Cohort identifier (e.g., b29).",
-    )
-    status = models.CharField(
-        max_length=10,
-        choices=Status.choices,
-        default=Status.ACTIVE,
-        help_text="Whether the student account is active on the portal.",
-    )
-    created_at = models.DateTimeField(auto_now_add=True)
-    updated_at = models.DateTimeField(auto_now=True)
-
-    objects = StudentQuerySet.as_manager()
-
-    class Meta:
-        ordering = ("official_email",)
-        indexes = [
-            models.Index(fields=("roll_number",), name="student_roll_number_idx"),
-            models.Index(fields=("status",), name="student_status_idx"),
-        ]
-
-    def __str__(self) -> str:  # pragma: no cover - trivial
-        return self.official_email
-
-    @property
-    def is_active(self) -> bool:
-        """Return whether the student is marked as active in the roster."""
-
-        return self.status == self.Status.ACTIVE
-=======
-    created_at = models.DateTimeField(auto_now_add=True)
-    updated_at = models.DateTimeField(auto_now=True)
-
-    class Meta:
-        ordering = ("official_email",)
-
-    def __str__(self) -> str:  # pragma: no cover - trivial
-        return self.official_email
->>>>>>> 3e240d67
