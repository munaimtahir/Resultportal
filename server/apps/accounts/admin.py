"""Admin configuration for the accounts app."""

from django.contrib import admin

from .models import Student


@admin.register(Student)
class StudentAdmin(admin.ModelAdmin):
<<<<<<< HEAD
    list_display = (
        "official_email",
        "roll_number",
        "display_name",
        "status",
        "user",
        "updated_at",
    )
    search_fields = (
        "official_email",
        "roll_number",
        "display_name",
        "user__username",
        "user__email",
    )
    list_filter = ("status", "batch_code", "updated_at")
=======
>>>>>>> e524ddfc
<|MERGE_RESOLUTION|>--- conflicted
+++ resolved
@@ -6,23 +6,4 @@
 
 
 @admin.register(Student)
-class StudentAdmin(admin.ModelAdmin):
-<<<<<<< HEAD
-    list_display = (
-        "official_email",
-        "roll_number",
-        "display_name",
-        "status",
-        "user",
-        "updated_at",
-    )
-    search_fields = (
-        "official_email",
-        "roll_number",
-        "display_name",
-        "user__username",
-        "user__email",
-    )
-    list_filter = ("status", "batch_code", "updated_at")
-=======
->>>>>>> e524ddfc
+class StudentAdmin(admin.ModelAdmin):