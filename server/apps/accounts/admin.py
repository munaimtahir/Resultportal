--- conflicted
+++ resolved
@@ -7,25 +7,3 @@
 
 @admin.register(Student)
 class StudentAdmin(admin.ModelAdmin):
-<<<<<<< HEAD
-    list_display = (
-        "official_email",
-        "roll_number",
-        "display_name",
-        "status",
-        "user",
-        "updated_at",
-    )
-    search_fields = (
-        "official_email",
-        "roll_number",
-        "display_name",
-        "user__username",
-        "user__email",
-    )
-    list_filter = ("status", "batch_code", "updated_at")
-=======
-    list_display = ("official_email", "user", "updated_at")
-    search_fields = ("official_email", "user__username", "user__email")
-    list_filter = ("updated_at",)
->>>>>>> 3e240d67
