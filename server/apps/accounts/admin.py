"""Admin configuration for the accounts app."""

from django.contrib import admin

from .models import Student


@admin.register(Student)
class StudentAdmin(admin.ModelAdmin):
<<<<<<< HEAD
    list_display = (
        "official_email",
        "roll_number",
        "display_name",
        "status",
        "created_at",
    )
    list_filter = ("status",)
    search_fields = ("official_email", "roll_number", "display_name")
    ordering = ("official_email",)
    autocomplete_fields = ("user",)
=======
    list_display = ("roll_number", "display_name", "official_email", "status", "batch_code")
    list_filter = ("status", "batch_code")
    search_fields = ("roll_number", "display_name", "official_email")
    readonly_fields = ("created_at", "updated_at")
>>>>>>> e4358a56
<|MERGE_RESOLUTION|>--- conflicted
+++ resolved
@@ -6,22 +6,4 @@
 
 
 @admin.register(Student)
-class StudentAdmin(admin.ModelAdmin):
-<<<<<<< HEAD
-    list_display = (
-        "official_email",
-        "roll_number",
-        "display_name",
-        "status",
-        "created_at",
-    )
-    list_filter = ("status",)
-    search_fields = ("official_email", "roll_number", "display_name")
-    ordering = ("official_email",)
-    autocomplete_fields = ("user",)
-=======
-    list_display = ("roll_number", "display_name", "official_email", "status", "batch_code")
-    list_filter = ("status", "batch_code")
-    search_fields = ("roll_number", "display_name", "official_email")
-    readonly_fields = ("created_at", "updated_at")
->>>>>>> e4358a56
+class StudentAdmin(admin.ModelAdmin):