--- conflicted
+++ resolved
@@ -1,8 +1,5 @@
 from __future__ import annotations
-<<<<<<< HEAD
-=======
-
->>>>>>> c7df1c4d
+
 from decimal import Decimal
 
 from django.conf import settings
@@ -11,7 +8,6 @@
 from django.utils import timezone
 from django.utils.translation import gettext_lazy as _
 
-<<<<<<< HEAD
 from apps.accounts.models import Student, YearClass
 
 
@@ -31,7 +27,7 @@
         help_text="Year/class this exam is for",
     )
     code = models.CharField(
-        max_length=50, unique=True, help_text="Unique exam code (e.g., 'BLOCK-E-2024')"
+        max_length=50, unique=True, help_text="Unique exam code (e.g., 'BLOCK-A-2025')"
     )
     title = models.CharField(max_length=200, help_text="Full exam title")
     kind = models.CharField(
@@ -62,13 +58,9 @@
         return f"{self.code} - {self.title}"
 
     def is_recheck_open(self) -> bool:
-        """Check if recheck window is currently open."""
         if not self.recheck_deadline:
             return False
         return timezone.now() < self.recheck_deadline
-=======
-from apps.accounts.models import Student
->>>>>>> c7df1c4d
 
 
 class ImportBatch(models.Model):
@@ -79,7 +71,6 @@
         RESULTS = "results", "Results"
 
     import_type = models.CharField(max_length=20, choices=ImportType.choices)
-<<<<<<< HEAD
     exam = models.ForeignKey(
         Exam,
         on_delete=models.PROTECT,
@@ -88,8 +79,6 @@
         related_name="import_batches",
         help_text="Exam this batch is associated with (for result imports)",
     )
-=======
->>>>>>> c7df1c4d
     started_by = models.ForeignKey(
         settings.AUTH_USER_MODEL,
         null=True,
@@ -103,45 +92,16 @@
         blank=True,
         help_text="Original filename uploaded by the operator.",
     )
-    notes = models.TextField(
-        blank=True,
-        help_text="Optional operator notes or contextual metadata.",
-    )
-    is_dry_run = models.BooleanField(
-        default=True,
-        help_text="Marks whether this batch represents a dry-run preview.",
-    )
-    row_count = models.PositiveIntegerField(
-        default=0,
-        help_text="Total rows processed in the import payload.",
-    )
-    created_rows = models.PositiveIntegerField(
-        default=0,
-        help_text="Number of records that would be newly created.",
-    )
-    updated_rows = models.PositiveIntegerField(
-        default=0,
-        help_text="Number of records that would be updated.",
-    )
-    skipped_rows = models.PositiveIntegerField(
-        default=0,
-        help_text="Rows skipped due to validation errors.",
-    )
-<<<<<<< HEAD
-    errors_json = models.JSONField(
-        default=list, blank=True, help_text="List of error messages from validation"
-    )
-    warnings_json = models.JSONField(
-        default=list, blank=True, help_text="List of warning messages from validation"
-    )
-=======
->>>>>>> c7df1c4d
+    notes = models.TextField(blank=True, help_text="Optional operator notes or metadata.")
+    is_dry_run = models.BooleanField(default=True, help_text="True if this is a dry-run preview.")
+    row_count = models.PositiveIntegerField(default=0)
+    created_rows = models.PositiveIntegerField(default=0)
+    updated_rows = models.PositiveIntegerField(default=0)
+    skipped_rows = models.PositiveIntegerField(default=0)
+    errors_json = models.JSONField(default=list, blank=True, help_text="Validation errors")
+    warnings_json = models.JSONField(default=list, blank=True, help_text="Validation warnings")
     created_at = models.DateTimeField(auto_now_add=True)
-    completed_at = models.DateTimeField(
-        null=True,
-        blank=True,
-        help_text="Timestamp when the import was finalised (if applicable).",
-    )
+    completed_at = models.DateTimeField(null=True, blank=True)
 
     class Meta:
         ordering = ("-created_at", "-id")
@@ -150,8 +110,6 @@
         return f"{self.get_import_type_display()} import @ {self.created_at:%Y-%m-%d %H:%M:%S}"
 
     def mark_completed(self) -> None:
-        """Mark the batch as executed, stamping the completion time."""
-
         if not self.completed_at:
             self.completed_at = timezone.now()
             self.is_dry_run = False
@@ -159,21 +117,16 @@
 
 
 class ResultQuerySet(models.QuerySet):
-<<<<<<< HEAD
     def published(self) -> "ResultQuerySet":
+        # Source of truth = workflow status; published_at is kept for compatibility/ordering.
         return self.filter(status=Result.ResultStatus.PUBLISHED)
 
     def by_status(self, status: str) -> "ResultQuerySet":
         return self.filter(status=status)
-=======
-    def published(self) -> ResultQuerySet:
-        return self.filter(published_at__isnull=False)
->>>>>>> c7df1c4d
 
 
 class Result(models.Model):
     """Stores a single subject result for a student."""
-<<<<<<< HEAD
 
     class ResultStatus(models.TextChoices):
         DRAFT = "DRAFT", "Draft"
@@ -181,15 +134,12 @@
         RETURNED = "RETURNED", "Returned"
         VERIFIED = "VERIFIED", "Verified"
         PUBLISHED = "PUBLISHED", "Published"
-=======
->>>>>>> c7df1c4d
 
     student = models.ForeignKey(
         Student,
         related_name="results",
         on_delete=models.CASCADE,
     )
-<<<<<<< HEAD
     exam = models.ForeignKey(
         Exam,
         on_delete=models.PROTECT,
@@ -198,8 +148,6 @@
         related_name="results",
         help_text="Exam this result belongs to",
     )
-=======
->>>>>>> c7df1c4d
     import_batch = models.ForeignKey(
         ImportBatch,
         related_name="results",
@@ -207,40 +155,18 @@
         help_text="Import batch that created or last updated this record.",
     )
     respondent_id = models.CharField(max_length=64, blank=True)
-    roll_number = models.CharField(
-        max_length=32,
-        db_index=True,
-        help_text=(
-            "Roll number as it appears in the import data, "
-            "should match the student's roll number."
-        ),
-    )
+    roll_number = models.CharField(max_length=32, db_index=True)
     name = models.CharField(max_length=255)
     block = models.CharField(max_length=32)
     year = models.PositiveIntegerField()
     subject = models.CharField(max_length=128)
-<<<<<<< HEAD
-
-    # Marks fields - now mapped to theory/practical/total
-    theory = models.DecimalField(
-        max_digits=6,
-        decimal_places=2,
-        null=True,
-        blank=True,
-        help_text="Theory/written component marks",
-    )
-    practical = models.DecimalField(
-        max_digits=6,
-        decimal_places=2,
-        null=True,
-        blank=True,
-        help_text="Practical/viva component marks",
-    )
-    total = models.DecimalField(
-        max_digits=6, decimal_places=2, null=True, blank=True, help_text="Total marks"
-    )
-
-    # Keep old field names for backward compatibility
+
+    # New canonical marks fields (with legacy compatibility)
+    theory = models.DecimalField(max_digits=6, decimal_places=2, null=True, blank=True)
+    practical = models.DecimalField(max_digits=6, decimal_places=2, null=True, blank=True)
+    total = models.DecimalField(max_digits=6, decimal_places=2, null=True, blank=True)
+
+    # Legacy fields retained for BC
     written_marks = models.DecimalField(max_digits=6, decimal_places=2, null=True, blank=True)
     viva_marks = models.DecimalField(max_digits=6, decimal_places=2, null=True, blank=True)
     total_marks = models.DecimalField(max_digits=6, decimal_places=2, null=True, blank=True)
@@ -248,16 +174,13 @@
     grade = models.CharField(max_length=32)
     exam_date = models.DateField()
 
-    # Workflow status fields
     status = models.CharField(
         max_length=20,
         choices=ResultStatus.choices,
         default=ResultStatus.DRAFT,
         help_text="Current workflow status",
     )
-    status_log = models.JSONField(
-        default=list, blank=True, help_text="Audit trail of status changes"
-    )
+    status_log = models.JSONField(default=list, blank=True, help_text="Audit trail of status changes")
     verified_by = models.ForeignKey(
         settings.AUTH_USER_MODEL,
         on_delete=models.SET_NULL,
@@ -267,14 +190,10 @@
         help_text="Admin who verified this result",
     )
     verified_at = models.DateTimeField(null=True, blank=True, help_text="When result was verified")
-=======
-    written_marks = models.DecimalField(max_digits=6, decimal_places=2)
-    viva_marks = models.DecimalField(max_digits=6, decimal_places=2)
-    total_marks = models.DecimalField(max_digits=6, decimal_places=2)
-    grade = models.CharField(max_length=32)
-    exam_date = models.DateField()
->>>>>>> c7df1c4d
+
+    # Keep published_at for ordering/back-compat; status=PUBLISHED is the gate.
     published_at = models.DateTimeField(null=True, blank=True)
+
     created_at = models.DateTimeField(auto_now_add=True)
     updated_at = models.DateTimeField(auto_now=True)
 
@@ -294,22 +213,22 @@
 
     @property
     def is_published(self) -> bool:
-        return self.published_at is not None
+        return self.status == self.ResultStatus.PUBLISHED
+
+    # ---------- Validation & sync ----------
 
     def clean(self) -> None:
         errors: dict[str, list[str]] = {}
-<<<<<<< HEAD
-
-        # Sync old fields to new if they're set and new fields aren't
+
+        # If legacy fields are set and new fields not explicitly set, mirror into new fields
         if self.written_marks is not None and not hasattr(self, "_theory_set"):
             self.theory = self.written_marks
         if self.viva_marks is not None and not hasattr(self, "_practical_set"):
             self.practical = self.viva_marks
         if self.total_marks is not None and not hasattr(self, "_total_set"):
             self.total = self.total_marks
-=======
->>>>>>> c7df1c4d
-
+
+        # Non-negative checks on legacy marks
         for field in ("written_marks", "viva_marks", "total_marks"):
             value = getattr(self, field)
             if value is None:
@@ -317,50 +236,42 @@
             if value < 0:
                 errors.setdefault(field, []).append("Marks cannot be negative.")
 
-<<<<<<< HEAD
-        # Check total = theory + practical (if all are set)
+        # New-field consistency: total == theory + practical (when all present)
         if self.theory is not None and self.practical is not None and self.total is not None:
             expected = (Decimal(self.theory) + Decimal(self.practical)).quantize(Decimal("0.01"))
             total = Decimal(self.total).quantize(Decimal("0.01"))
             if expected != total:
                 errors.setdefault("total", []).append(
-                    "Total marks must equal theory plus practical marks.",
+                    "Total marks must equal theory plus practical marks."
                 )
 
-        # Backward compatibility check (only if new fields not set)
-        if (
-            self.theory is None
-            and self.written_marks is not None
-=======
+        # Legacy-field consistency (for BC)
         if (
             self.written_marks is not None
->>>>>>> c7df1c4d
             and self.viva_marks is not None
             and self.total_marks is not None
         ):
-            expected = (Decimal(self.written_marks) + Decimal(self.viva_marks)).quantize(
+            expected_legacy = (Decimal(self.written_marks) + Decimal(self.viva_marks)).quantize(
                 Decimal("0.01")
             )
-            total = Decimal(self.total_marks).quantize(Decimal("0.01"))
-            if expected != total:
+            total_legacy = Decimal(self.total_marks).quantize(Decimal("0.01"))
+            if expected_legacy != total_legacy:
                 errors.setdefault("total_marks", []).append(
-                    "Total marks must equal written plus viva marks.",
+                    "Total marks must equal written plus viva marks."
                 )
 
+        # Roll-number integrity
         if self.student and self.student.roll_number and self.roll_number:
             if self.student.roll_number.lower() != self.roll_number.lower():
                 errors.setdefault("roll_number", []).append(
-                    _("Roll number does not match the linked student record."),
+                    _("Roll number does not match the linked student record.")
                 )
 
         if errors:
             raise ValidationError(errors)
 
     def save(self, *args, **kwargs):
-<<<<<<< HEAD
-        # Sync fields bidirectionally
-        # Priority: use written_marks/viva_marks/total_marks
-        # if theory/practical/total not explicitly set
+        # Bidirectional sync between new and legacy fields
         if self.theory is not None:
             self.written_marks = self.theory
         elif self.written_marks is not None:
@@ -379,72 +290,70 @@
         self.full_clean()
         return super().save(*args, **kwargs)
 
+    # ---------- Workflow helpers (+ audit log) ----------
+
     def _log_status_change(self, old_status: str, new_status: str, user=None) -> None:
-        """Add status change to audit log."""
-        log_entry = {
+        entry = {
             "timestamp": timezone.now().isoformat(),
             "from_status": old_status,
             "to_status": new_status,
-            "user": user.username if user else None,
+            "user": getattr(user, "username", None),
         }
         if not isinstance(self.status_log, list):
             self.status_log = []
-        self.status_log.append(log_entry)
+        self.status_log.append(entry)
 
     def submit(self, user=None) -> None:
-        """Transition from DRAFT to SUBMITTED."""
         if self.status == self.ResultStatus.DRAFT:
-            old_status = self.status
+            old = self.status
             self.status = self.ResultStatus.SUBMITTED
-            self._log_status_change(old_status, self.status, user)
+            self._log_status_change(old, self.status, user)
             self.save(update_fields=["status", "status_log", "updated_at"])
 
     def return_for_correction(self, user=None) -> None:
-        """Transition from SUBMITTED to RETURNED."""
         if self.status == self.ResultStatus.SUBMITTED:
-            old_status = self.status
+            old = self.status
             self.status = self.ResultStatus.RETURNED
-            self._log_status_change(old_status, self.status, user)
+            self._log_status_change(old, self.status, user)
             self.save(update_fields=["status", "status_log", "updated_at"])
 
     def verify(self, user) -> None:
-        """Transition from SUBMITTED to VERIFIED."""
         if self.status == self.ResultStatus.SUBMITTED:
-            old_status = self.status
+            old = self.status
             self.status = self.ResultStatus.VERIFIED
             self.verified_by = user
             self.verified_at = timezone.now()
-            self._log_status_change(old_status, self.status, user)
+            self._log_status_change(old, self.status, user)
             self.save(
                 update_fields=["status", "verified_by", "verified_at", "status_log", "updated_at"]
             )
-=======
-        self.full_clean()
-        return super().save(*args, **kwargs)
->>>>>>> c7df1c4d
-
-    def publish(self) -> None:
-        """Mark this result as published, making it visible to students."""
-        if not self.is_published:
+
+    def publish(self, user=None) -> None:
+        """Transition VERIFIED → PUBLISHED and set published_at."""
+        if self.status == self.ResultStatus.VERIFIED:
+            old = self.status
+            self.status = self.ResultStatus.PUBLISHED
             self.published_at = timezone.now()
-            self.save(update_fields=["published_at"])
-
-    def unpublish(self) -> None:
-        """Mark this result as unpublished, hiding it from students."""
-        if self.is_published:
+            self._log_status_change(old, self.status, user)
+            self.save(update_fields=["status", "published_at", "status_log", "updated_at"])
+
+    def unpublish(self, user=None) -> None:
+        """Transition PUBLISHED → VERIFIED (hide from students)."""
+        if self.status == self.ResultStatus.PUBLISHED:
+            old = self.status
+            self.status = self.ResultStatus.VERIFIED
             self.published_at = None
-            self.save(update_fields=["published_at"])
-
-    # Added logic for syncing marks and flags
-    def sync_marks_with_flags(self):
+            self._log_status_change(old, self.status, user)
+            self.save(update_fields=["status", "published_at", "status_log", "updated_at"])
+
+    # Utility used by importers when they map legacy columns
+    def sync_marks_with_flags(self) -> None:
         if self.written_marks is not None:
             self.theory = self.written_marks
-            self._theory_set = True  # Automatically set the flag when the value is assigned
-
+            self._theory_set = True
         if self.viva_marks is not None:
             self.practical = self.viva_marks
-            self._practical_set = True  # Automatically set the flag when the value is assigned
-
+            self._practical_set = True
         if self.total_marks is not None:
             self.total = self.total_marks
-            self._total_set = True  # Automatically set the flag when the value is assigned+            self._total_set = True