<<<<<<< HEAD

=======
import io
from datetime import date
>>>>>>> ecff9769
from decimal import Decimal

from django.contrib.auth import get_user_model
from django.core.exceptions import ValidationError
from django.test import TestCase
from django.utils import timezone

from apps.accounts.models import Student

<<<<<<< HEAD

=======
from .importers import ResultCSVImporter
>>>>>>> ecff9769
from .models import ImportBatch, Result


class ImportBatchModelTests(TestCase):
    def test_mark_completed_sets_timestamp_and_status(self) -> None:
        staff = get_user_model().objects.create_user(
            username="importer",
            email="importer@pmc.edu.pk",
            is_staff=True,
        )
        batch = ImportBatch.objects.create(
            import_type=ImportBatch.ImportType.RESULTS,
            started_by=staff,
            row_count=10,
            created_rows=5,
            updated_rows=5,
        )

        batch.mark_completed()

        batch.refresh_from_db()
        self.assertFalse(batch.is_dry_run)
        self.assertIsNotNone(batch.completed_at)
        self.assertLessEqual(batch.completed_at, timezone.now())


class ResultModelTests(TestCase):
    def setUp(self) -> None:
        self.student = Student.objects.create(
            official_email="student@pmc.edu.pk",
            roll_number="PMC-001",
            display_name="Test Student",
        )
        self.batch = ImportBatch.objects.create(
            import_type=ImportBatch.ImportType.RESULTS,
            is_dry_run=False,
        )

    def _build_result(self, **overrides):
        data = {
            "student": self.student,
            "import_batch": self.batch,
            "respondent_id": "resp-1",
            "roll_number": self.student.roll_number,
            "name": "Test Student",
            "block": "E",
            "year": 2025,
            "subject": "Pathology",
            "written_marks": Decimal("70.00"),
            "viva_marks": Decimal("20.00"),
            "total_marks": Decimal("90.00"),
            "grade": "A",
            "exam_date": timezone.now().date(),
        }
        data.update(overrides)
        return Result(**data)

    def test_clean_rejects_negative_marks(self) -> None:
        result = self._build_result(written_marks=Decimal("-1"))
        with self.assertRaises(ValidationError):
            result.full_clean()

    def test_clean_requires_total_to_match_components(self) -> None:
        result = self._build_result(total_marks=Decimal("80.00"))
        with self.assertRaises(ValidationError):
            result.full_clean()

    def test_clean_validates_roll_number_matches_student(self) -> None:
        result = self._build_result(roll_number="OTHER-ROLL")
        with self.assertRaises(ValidationError):
            result.full_clean()

    def test_published_queryset_filters(self) -> None:
        published = self._build_result(subject="Anatomy", published_at=timezone.now())
        published.save()
        draft = self._build_result(subject="Biochem", published_at=None)
<<<<<<< HEAD
        draft.save()
=======
        draft.save()

        qs = Result.objects.published()
        self.assertIn(published, qs)
        self.assertNotIn(draft, qs)


class ResultCSVImporterTests(TestCase):
    def setUp(self) -> None:
        self.student = Student.objects.create(
            roll_number="PMC-001",
            official_email="student@pmc.edu.pk",
            display_name="Test Student",
        )
        self.staff_user = get_user_model().objects.create_user(
            username="importer",
            email="importer@pmc.edu.pk",
            is_staff=True,
        )
        self.initial_batch = ImportBatch.objects.create(
            import_type=ImportBatch.ImportType.RESULTS,
            is_dry_run=False,
        )
        self.existing_result = Result.objects.create(
            student=self.student,
            import_batch=self.initial_batch,
            respondent_id="resp-1",
            roll_number="PMC-001",
            name="Test Student",
            block="E",
            year=2025,
            subject="Pathology",
            written_marks=Decimal("65.00"),
            viva_marks=Decimal("20.00"),
            total_marks=Decimal("85.00"),
            grade="B",
            exam_date=date(2025, 1, 15),
        )

        self.csv_payload = """respondent_id,roll_no,name,block,year,subject,written_marks,viva_marks,total_marks,grade,exam_date
resp-1,PMC-001,Test Student,E,2025,Pathology,70,20,90,A,2025-01-15
,PMC-001,Test Student,E,2025,Anatomy,80,20,100,A+,2025-01-16
,PMC-001,Test Student,E,2025,Physiology,50,20,60,A,2025-01-17
,PMC-999,Missing Student,E,2025,Pathology,60,20,80,B,2025-01-18
"""

    def _build_stream(self) -> io.StringIO:
        return io.StringIO(self.csv_payload)

    def test_preview_flags_errors_without_creating_results(self) -> None:
        importer = ResultCSVImporter(
            self._build_stream(),
            started_by=self.staff_user,
            filename="results.csv",
        )

        summary = importer.preview()

        self.assertTrue(summary.batch.is_dry_run)
        self.assertEqual(summary.created, 1)
        self.assertEqual(summary.updated, 1)
        self.assertEqual(summary.skipped, 2)
        self.assertEqual(summary.row_count, 4)
        self.assertEqual(Result.objects.count(), 1)

        updated_row = summary.row_results[0]
        self.assertEqual(updated_row.action, "updated")
        self.assertIn("Would apply", " ".join(updated_row.messages))

        invalid_total_row = summary.row_results[2]
        self.assertTrue(invalid_total_row.has_errors)
        self.assertIn("total_marks", " ".join(invalid_total_row.errors))

        missing_student_row = summary.row_results[3]
        self.assertTrue(missing_student_row.has_errors)
        self.assertIn("not found", " ".join(missing_student_row.errors))

    def test_commit_creates_and_updates_results(self) -> None:
        importer = ResultCSVImporter(self._build_stream(), started_by=self.staff_user)

        summary = importer.commit()

        self.assertFalse(summary.batch.is_dry_run)
        self.assertIsNotNone(summary.batch.completed_at)
        self.assertEqual(summary.created, 1)
        self.assertEqual(summary.updated, 1)
        self.assertEqual(summary.skipped, 2)

        results = Result.objects.order_by("exam_date")
        self.assertEqual(results.count(), 2)

        updated_result = results.first()
        self.assertEqual(updated_result.subject, "Pathology")
        self.assertEqual(updated_result.total_marks, Decimal("90"))
        self.assertEqual(updated_result.grade, "A")
        self.assertEqual(updated_result.import_batch, summary.batch)

        new_result = results.last()
        self.assertEqual(new_result.subject, "Anatomy")
        self.assertEqual(new_result.grade, "A+")
        self.assertEqual(new_result.import_batch, summary.batch)

        self.assertFalse(Result.objects.filter(subject="Physiology").exists())
>>>>>>> ecff9769
<|MERGE_RESOLUTION|>--- conflicted
+++ resolved
@@ -1,9 +1,4 @@
-<<<<<<< HEAD
 
-=======
-import io
-from datetime import date
->>>>>>> ecff9769
 from decimal import Decimal
 
 from django.contrib.auth import get_user_model
@@ -13,11 +8,7 @@
 
 from apps.accounts.models import Student
 
-<<<<<<< HEAD
 
-=======
-from .importers import ResultCSVImporter
->>>>>>> ecff9769
 from .models import ImportBatch, Result
 
 
@@ -94,40 +85,8 @@
         published = self._build_result(subject="Anatomy", published_at=timezone.now())
         published.save()
         draft = self._build_result(subject="Biochem", published_at=None)
-<<<<<<< HEAD
-        draft.save()
-=======
         draft.save()
 
-        qs = Result.objects.published()
-        self.assertIn(published, qs)
-        self.assertNotIn(draft, qs)
-
-
-class ResultCSVImporterTests(TestCase):
-    def setUp(self) -> None:
-        self.student = Student.objects.create(
-            roll_number="PMC-001",
-            official_email="student@pmc.edu.pk",
-            display_name="Test Student",
-        )
-        self.staff_user = get_user_model().objects.create_user(
-            username="importer",
-            email="importer@pmc.edu.pk",
-            is_staff=True,
-        )
-        self.initial_batch = ImportBatch.objects.create(
-            import_type=ImportBatch.ImportType.RESULTS,
-            is_dry_run=False,
-        )
-        self.existing_result = Result.objects.create(
-            student=self.student,
-            import_batch=self.initial_batch,
-            respondent_id="resp-1",
-            roll_number="PMC-001",
-            name="Test Student",
-            block="E",
-            year=2025,
             subject="Pathology",
             written_marks=Decimal("65.00"),
             viva_marks=Decimal("20.00"),
@@ -200,4 +159,3 @@
         self.assertEqual(new_result.import_batch, summary.batch)
 
         self.assertFalse(Result.objects.filter(subject="Physiology").exists())
->>>>>>> ecff9769
