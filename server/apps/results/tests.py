--- conflicted
+++ resolved
@@ -224,7 +224,6 @@
         result = self._build_result(roll_number="OTHER-ROLL")
         with self.assertRaises(ValidationError):
             result.full_clean()
-<<<<<<< HEAD
     
     def test_result_status_workflow_submit(self) -> None:
         """Test submitting a draft result."""
@@ -304,21 +303,6 @@
         self.assertIsNone(result.published_at)
         self.assertFalse(result.is_published)
     
-=======
-
-    def test_clean_allows_none_marks(self):
-        """Test that None marks values don't raise validation errors."""
-        result = self._build_result(
-            written_marks=None,
-            viva_marks=None,
-            total_marks=None,
-        )
-        # Should not raise ValidationError for None values
-        # But will fail on other validations since marks are required
-        with self.assertRaises(ValidationError):
-            result.full_clean()
-
->>>>>>> 31a45542
     def test_published_queryset_filters(self) -> None:
         """Test the published queryset filter."""
         published = self._build_result(subject="Anatomy")
