from __future__ import annotations

"""CSV import workflow for examination results."""
import csv
from contextlib import nullcontext
from datetime import date
from decimal import Decimal, InvalidOperation
from typing import IO, Iterable, Optional

from django.core.exceptions import ValidationError
from django.db import transaction

from apps.accounts.models import Student
from apps.core.importers import BaseCSVImporter, ImportSummary, RowResult, flatten_validation_errors

from .models import ImportBatch, Result


class ResultCSVImporter(BaseCSVImporter):
    """Import subject-wise results from the canonical ``results.csv`` feed."""

    REQUIRED_COLUMNS = (
        "roll_no",
        "name",
        "block",
        "year",
        "subject",
        "written_marks",
        "viva_marks",
        "total_marks",
        "grade",
        "exam_date",
    )
    OPTIONAL_COLUMNS = ("respondent_id",)

    def _get_import_type(self) -> ImportBatch.ImportType:
        """Return the import type for batch creation."""
        return ImportBatch.ImportType.RESULTS

    def _validate_headers(self, headers: Optional[Iterable[str]]) -> None:
        """Validate that required CSV headers are present."""
        if not headers:
            raise ValueError("results.csv must include a header row.")

        header_set = {header.strip() for header in headers if header}
        missing = [column for column in self.REQUIRED_COLUMNS if column not in header_set]
        if missing:
            raise ValueError(f"Missing required column(s): {', '.join(missing)}")

    def _process_row(
        self, row_number: int, normalised: dict[str, str], dry_run: bool, batch: ImportBatch
    ) -> tuple[str, int, int, int, RowResult]:
        """Process a single result row."""
        row_result = RowResult(row_number=row_number, action="skipped", data=normalised)

        # Track seen keys within this import
        if not hasattr(self, '_seen_keys'):
            self._seen_keys: set[tuple[str, str, date]] = set()

        errors = self._validate_basic_fields(normalised)
        if errors:
            row_result.errors.extend(errors)
            return "skipped", 0, 0, 1, row_result

        parsed = self._parse_row(normalised)
        if isinstance(parsed, list):
            row_result.errors.extend(parsed)
            return "skipped", 0, 0, 1, row_result

        payload, composite_key = parsed
        if composite_key in self._seen_keys:
            row_result.errors.append(
                "Duplicate roll_no/subject/exam_date combination within file.",
            )
            return "skipped", 0, 0, 1, row_result
        self._seen_keys.add(composite_key)

        student = Student.objects.filter(roll_number__iexact=payload["roll_number"]).first()
        if not student:
            row_result.errors.append(
                f"Student with roll number {payload['roll_number']} not found.",
            )
            return "skipped", 0, 0, 1, row_result

        result = Result.objects.filter(
            student=student,
            subject=payload["subject"],
            exam_date=payload["exam_date"],
        ).first()

        validation_errors = self._validate_against_model(result, student, payload, batch)
        if validation_errors:
            row_result.errors.extend(validation_errors)
            return "skipped", 0, 0, 1, row_result

        if result is None:
            row_result.action = "created"
            if not dry_run:
                self._create_result(student, payload, batch)
            return "created", 1, 0, 0, row_result
        else:
            row_result.action = "updated"
            changes = self._update_result(result, payload, batch, dry_run)
            if not changes:
                row_result.messages.append("No changes detected; record already up to date.")
            elif dry_run:
                row_result.messages.append(
                    f"Would apply {len(changes)} field change(s)."
                )
            else:
                row_result.messages.append(
                    f"Applied {len(changes)} field change(s)."
                )
            return "updated", 0, 1, 0, row_result

    # ------------------------------------------------------------------
    # Internal helpers
    # ------------------------------------------------------------------
    def _validate_basic_fields(self, row: dict[str, str]) -> list[str]:
        errors: list[str] = []
        for column in self.REQUIRED_COLUMNS:
            if not row.get(column):
                errors.append(f"{column} is required.")
        return errors

    def _parse_row(
        self, row: dict[str, str]
    ) -> tuple[dict[str, object], tuple[str, str, date]] | list[str]:
        errors: list[str] = []

        try:
            year = int(row["year"])
        except ValueError:
            errors.append("year must be an integer.")
            year = None

        try:
            exam_date = date.fromisoformat(row["exam_date"])
        except ValueError:
            errors.append("exam_date must be in YYYY-MM-DD format.")
            exam_date = None

        written = self._parse_decimal(row["written_marks"], "written_marks", errors)
        viva = self._parse_decimal(row["viva_marks"], "viva_marks", errors)
        total = self._parse_decimal(row["total_marks"], "total_marks", errors)

        if errors:
            return errors

        payload = {
            "respondent_id": row.get("respondent_id", ""),
            "roll_number": row["roll_no"],
            "name": row["name"],
            "block": row["block"],
            "year": year,
            "subject": row["subject"],
            "written_marks": written,
            "viva_marks": viva,
            "total_marks": total,
            "grade": row["grade"],
            "exam_date": exam_date,
        }

        key = (row["roll_no"].lower(), row["subject"].lower(), exam_date)
        return payload, key

    def _parse_decimal(
        self, value: str, field: str, errors: list[str]
    ) -> Decimal | None:
        try:
            return Decimal(value)
        except (InvalidOperation, ValueError):
            errors.append(f"{field} must be a numeric value.")
            return None

    def _validate_against_model(
        self,
        result: Result | None,
        student: Student,
        payload: dict[str, object],
        batch: ImportBatch,
    ) -> list[str]:
        if result is None:
            candidate = Result(student=student, import_batch=batch, **payload)
            try:
                candidate.full_clean()
            except ValidationError as exc:  # pragma: no cover - exercised in tests
                return flatten_validation_errors(exc)
            return []

        tracked_fields = (
            "respondent_id",
            "roll_number",
            "name",
            "block",
            "year",
            "subject",
            "written_marks",
            "viva_marks",
            "total_marks",
            "grade",
            "exam_date",
        )
        original_values = {field: getattr(result, field) for field in tracked_fields}
        original_batch = result.import_batch

        for field in tracked_fields:
            setattr(result, field, payload[field])
        result.import_batch = batch

        try:
            result.full_clean()
        except ValidationError as exc:  # pragma: no cover - exercised in tests
            errors = flatten_validation_errors(exc)
        else:
            errors = []
        finally:
            for field, value in original_values.items():
                setattr(result, field, value)
            result.import_batch = original_batch

        return errors

    def _create_result(
        self, student: Student, payload: dict[str, object], batch: ImportBatch
    ) -> Result:
        result = Result(student=student, import_batch=batch, **payload)
        result.full_clean()
        result.save()
        return result

    def _update_result(
        self,
        result: Result,
        payload: dict[str, object],
        batch: ImportBatch,
        dry_run: bool,
    ) -> dict[str, tuple[object, object]]:
        tracked_fields = (
            "respondent_id",
            "roll_number",
            "name",
            "block",
            "year",
            "subject",
            "written_marks",
            "viva_marks",
            "total_marks",
            "grade",
            "exam_date",
        )
        changes: dict[str, tuple[object, object]] = {}

        for field in tracked_fields:
            new_value = payload[field]
            old_value = getattr(result, field)
            if old_value != new_value:
                changes[field] = (old_value, new_value)

        if dry_run or not changes:
            return changes

        for field, (_, new_value) in changes.items():
            setattr(result, field, new_value)
<<<<<<< HEAD
        result.import_batch = batch

        result.full_clean()
        result.save()
        return changes

    def _rewind_stream(self) -> None:
        try:
            self.stream.seek(0)
        except (AttributeError, OSError):  # pragma: no cover - defensive
            pass


def _flatten_validation_errors(error: ValidationError) -> list[str]:
    messages: list[str] = []
    if isinstance(error.message_dict, dict):
        for field, field_errors in error.message_dict.items():
            for field_error in field_errors:
                messages.append(f"{field}: {field_error}")
    else:
        messages.extend(error.messages)
    return messages
=======

        result.import_batch = batch
        result.full_clean()
        result.save()
        return changes
>>>>>>> e4358a56
<|MERGE_RESOLUTION|>--- conflicted
+++ resolved
@@ -261,34 +261,4 @@
             return changes
 
         for field, (_, new_value) in changes.items():
-            setattr(result, field, new_value)
-<<<<<<< HEAD
-        result.import_batch = batch
-
-        result.full_clean()
-        result.save()
-        return changes
-
-    def _rewind_stream(self) -> None:
-        try:
-            self.stream.seek(0)
-        except (AttributeError, OSError):  # pragma: no cover - defensive
-            pass
-
-
-def _flatten_validation_errors(error: ValidationError) -> list[str]:
-    messages: list[str] = []
-    if isinstance(error.message_dict, dict):
-        for field, field_errors in error.message_dict.items():
-            for field_error in field_errors:
-                messages.append(f"{field}: {field_error}")
-    else:
-        messages.extend(error.messages)
-    return messages
-=======
-
-        result.import_batch = batch
-        result.full_clean()
-        result.save()
-        return changes
->>>>>>> e4358a56
+            setattr(result, field, new_value)