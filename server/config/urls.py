--- conflicted
+++ resolved
@@ -18,17 +18,10 @@
 from django.contrib import admin
 from django.urls import include, path
 
-<<<<<<< HEAD
-from apps.core.views import healthz
-
-urlpatterns = [
-    path("healthz", healthz, name="healthz"),
-=======
 from .health import health_check
 
 urlpatterns = [
     path("healthz", health_check, name="health_check"),
->>>>>>> 31a45542
     path("admin/", admin.site.urls),
     path("auth/", include("social_django.urls", namespace="social")),
     path("accounts/", include(("apps.accounts.urls", "accounts"), namespace="accounts")),
