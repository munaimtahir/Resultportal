--- conflicted
+++ resolved
@@ -13,15 +13,4 @@
 
 - Google OAuth2 login wired via `social-auth-app-django` with domain restriction to `@pmc.edu.pk` accounts.
 - Custom pipeline links authenticated users to `Student` records (created from roster imports).
-- Minimal UI for `/accounts/login/` providing a Google sign-in button and messaging for restricted access.
-<<<<<<< HEAD
-- Staff accounts signing in with the institutional domain are auto-provisioned to simplify admin onboarding.
-
-## Stage 2 — Core Data Model Foundations
-
-- Expanded the `Student` roster schema to capture roll numbers, display names, cohort metadata, and activity status flags while preserving Google linkage.
-- Added an `ImportBatch` audit log model to record each roster/results CSV ingestion, including row counts and operator context.
-- Introduced a normalized `Result` model with validation guards to ensure marks integrity and tie each record back to the responsible import batch.
-=======
-- Staff accounts signing in with the institutional domain are auto-provisioned to simplify admin onboarding.
->>>>>>> 3e240d67
+- Minimal UI for `/accounts/login/` providing a Google sign-in button and messaging for restricted access.